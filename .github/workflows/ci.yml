name: CI

on:
  pull_request:
    branches: [main]
  push:
    branches: [main]

jobs:
  test:
    runs-on: ubuntu-latest

    steps:
      - name: Checkout code
        uses: actions/checkout@v4

      - name: Set up Python 3.11
        uses: actions/setup-python@v5
        with:
          python-version: "3.11"

      - name: Install uv
        uses: astral-sh/setup-uv@v3
        with:
          enable-cache: true
          cache-dependency-glob: "uv.lock"

      - name: Install dependencies
        run: |
          uv sync --frozen --all-extras
<<<<<<< HEAD
=======

      - name: Download NLTK data
        run: |
          uv run python -m nltk.downloader punkt_tab
>>>>>>> 8d564df6

      - name: Run ruff linter
        run: |
          uv run ruff check .

      - name: Run ruff formatter check
        run: |
          uv run ruff format --check .

      - name: Run tests
        env:
          MISTRAL_API_KEY: ${{ secrets.MISTRAL_API_KEY }}
          LANGFUSE_SECRET_KEY: ${{ secrets.LANGFUSE_SECRET_KEY }}
          LANGFUSE_PUBLIC_KEY: ${{ secrets.LANGFUSE_PUBLIC_KEY }}
          LANGFUSE_HOST: ${{ secrets.LANGFUSE_HOST }}
        run: |
          uv run pytest tests/ -v --tb=short<|MERGE_RESOLUTION|>--- conflicted
+++ resolved
@@ -28,13 +28,10 @@
       - name: Install dependencies
         run: |
           uv sync --frozen --all-extras
-<<<<<<< HEAD
-=======
 
       - name: Download NLTK data
         run: |
           uv run python -m nltk.downloader punkt_tab
->>>>>>> 8d564df6
 
       - name: Run ruff linter
         run: |
